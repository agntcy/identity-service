--- conflicted
+++ resolved
@@ -415,7 +415,391 @@
               "defaultValue": ""
             },
             {
-<<<<<<< HEAD
+              "name": "issuer",
+              "description": "https://www.w3.org/TR/vc-data-model/#issuer",
+              "label": "optional",
+              "type": "string",
+              "longType": "string",
+              "fullType": "string",
+              "ismap": false,
+              "isoneof": true,
+              "oneofdecl": "_issuer",
+              "defaultValue": ""
+            },
+            {
+              "name": "credential_subject",
+              "description": "https://www.w3.org/TR/vc-data-model/#credential-subject",
+              "label": "optional",
+              "type": "BadgeClaims",
+              "longType": "BadgeClaims",
+              "fullType": "agntcy.identity.platform.v1alpha1.BadgeClaims",
+              "ismap": false,
+              "isoneof": true,
+              "oneofdecl": "_credential_subject",
+              "defaultValue": ""
+            },
+            {
+              "name": "id",
+              "description": "https://www.w3.org/TR/vc-data-model/#identifiers",
+              "label": "optional",
+              "type": "string",
+              "longType": "string",
+              "fullType": "string",
+              "ismap": false,
+              "isoneof": true,
+              "oneofdecl": "_id",
+              "defaultValue": ""
+            },
+            {
+              "name": "issuance_date",
+              "description": "https://www.w3.org/TR/vc-data-model/#issuance-date",
+              "label": "optional",
+              "type": "string",
+              "longType": "string",
+              "fullType": "string",
+              "ismap": false,
+              "isoneof": true,
+              "oneofdecl": "_issuance_date",
+              "defaultValue": ""
+            },
+            {
+              "name": "expiration_date",
+              "description": "https://www.w3.org/TR/vc-data-model/#expiration",
+              "label": "optional",
+              "type": "string",
+              "longType": "string",
+              "fullType": "string",
+              "ismap": false,
+              "isoneof": true,
+              "oneofdecl": "_expiration_date",
+              "defaultValue": ""
+            },
+            {
+              "name": "credential_schema",
+              "description": "https://www.w3.org/TR/vc-data-model-2.0/#data-schemas",
+              "label": "repeated",
+              "type": "CredentialSchema",
+              "longType": "CredentialSchema",
+              "fullType": "agntcy.identity.platform.v1alpha1.CredentialSchema",
+              "ismap": false,
+              "isoneof": false,
+              "oneofdecl": "",
+              "defaultValue": ""
+            },
+            {
+              "name": "proof",
+              "description": "https://w3id.org/security#proof",
+              "label": "optional",
+              "type": "Proof",
+              "longType": "Proof",
+              "fullType": "agntcy.identity.platform.v1alpha1.Proof",
+              "ismap": false,
+              "isoneof": true,
+              "oneofdecl": "_proof",
+              "defaultValue": ""
+            }
+          ]
+        }
+      ],
+      "services": []
+    },
+    {
+      "name": "agntcy/identity/platform/v1alpha1/app_service.proto",
+      "description": "",
+      "package": "agntcy.identity.platform.v1alpha1",
+      "hasEnums": false,
+      "hasExtensions": false,
+      "hasMessages": true,
+      "hasServices": true,
+      "enums": [],
+      "extensions": [],
+      "messages": [
+        {
+          "name": "AppTypeCountEntry",
+          "longName": "AppTypeCountEntry",
+          "fullName": "agntcy.identity.platform.v1alpha1.AppTypeCountEntry",
+          "description": "",
+          "hasExtensions": false,
+          "hasFields": true,
+          "hasOneofs": false,
+          "extensions": [],
+          "fields": [
+            {
+              "name": "key",
+              "description": "The type of the App",
+              "label": "",
+              "type": "AppType",
+              "longType": "AppType",
+              "fullType": "agntcy.identity.platform.v1alpha1.AppType",
+              "ismap": false,
+              "isoneof": false,
+              "oneofdecl": "",
+              "defaultValue": ""
+            },
+            {
+              "name": "value",
+              "description": "The count of apps of the given type",
+              "label": "",
+              "type": "int64",
+              "longType": "int64",
+              "fullType": "int64",
+              "ismap": false,
+              "isoneof": false,
+              "oneofdecl": "",
+              "defaultValue": ""
+            }
+          ]
+        },
+        {
+          "name": "CreateAppRequest",
+          "longName": "CreateAppRequest",
+          "fullName": "agntcy.identity.platform.v1alpha1.CreateAppRequest",
+          "description": "",
+          "hasExtensions": false,
+          "hasFields": true,
+          "hasOneofs": false,
+          "extensions": [],
+          "fields": [
+            {
+              "name": "app",
+              "description": "The App to create.",
+              "label": "",
+              "type": "App",
+              "longType": "App",
+              "fullType": "agntcy.identity.platform.v1alpha1.App",
+              "ismap": false,
+              "isoneof": false,
+              "oneofdecl": "",
+              "defaultValue": ""
+            }
+          ]
+        },
+        {
+          "name": "DeleteAppRequest",
+          "longName": "DeleteAppRequest",
+          "fullName": "agntcy.identity.platform.v1alpha1.DeleteAppRequest",
+          "description": "",
+          "hasExtensions": false,
+          "hasFields": true,
+          "hasOneofs": false,
+          "extensions": [],
+          "fields": [
+            {
+              "name": "app_id",
+              "description": "App Id to delete.",
+              "label": "",
+              "type": "string",
+              "longType": "string",
+              "fullType": "string",
+              "ismap": false,
+              "isoneof": false,
+              "oneofdecl": "",
+              "defaultValue": ""
+            }
+          ]
+        },
+        {
+          "name": "GetAppRequest",
+          "longName": "GetAppRequest",
+          "fullName": "agntcy.identity.platform.v1alpha1.GetAppRequest",
+          "description": "",
+          "hasExtensions": false,
+          "hasFields": true,
+          "hasOneofs": false,
+          "extensions": [],
+          "fields": [
+            {
+              "name": "app_id",
+              "description": "App Id to get.",
+              "label": "",
+              "type": "string",
+              "longType": "string",
+              "fullType": "string",
+              "ismap": false,
+              "isoneof": false,
+              "oneofdecl": "",
+              "defaultValue": ""
+            }
+          ]
+        },
+        {
+          "name": "GetAppsCountRequest",
+          "longName": "GetAppsCountRequest",
+          "fullName": "agntcy.identity.platform.v1alpha1.GetAppsCountRequest",
+          "description": "",
+          "hasExtensions": false,
+          "hasFields": false,
+          "hasOneofs": false,
+          "extensions": [],
+          "fields": []
+        },
+        {
+          "name": "GetAppsCountResponse",
+          "longName": "GetAppsCountResponse",
+          "fullName": "agntcy.identity.platform.v1alpha1.GetAppsCountResponse",
+          "description": "",
+          "hasExtensions": false,
+          "hasFields": true,
+          "hasOneofs": false,
+          "extensions": [],
+          "fields": [
+            {
+              "name": "counts",
+              "description": "The apps count per app type",
+              "label": "repeated",
+              "type": "AppTypeCountEntry",
+              "longType": "AppTypeCountEntry",
+              "fullType": "agntcy.identity.platform.v1alpha1.AppTypeCountEntry",
+              "ismap": false,
+              "isoneof": false,
+              "oneofdecl": "",
+              "defaultValue": ""
+            }
+          ]
+        },
+        {
+          "name": "GetBadgeRequest",
+          "longName": "GetBadgeRequest",
+          "fullName": "agntcy.identity.platform.v1alpha1.GetBadgeRequest",
+          "description": "",
+          "hasExtensions": false,
+          "hasFields": true,
+          "hasOneofs": false,
+          "extensions": [],
+          "fields": [
+            {
+              "name": "app_id",
+              "description": "App Id to get the badge for.",
+              "label": "",
+              "type": "string",
+              "longType": "string",
+              "fullType": "string",
+              "ismap": false,
+              "isoneof": false,
+              "oneofdecl": "",
+              "defaultValue": ""
+            }
+          ]
+        },
+        {
+          "name": "ListAppsRequest",
+          "longName": "ListAppsRequest",
+          "fullName": "agntcy.identity.platform.v1alpha1.ListAppsRequest",
+          "description": "",
+          "hasExtensions": false,
+          "hasFields": true,
+          "hasOneofs": true,
+          "extensions": [],
+          "fields": [
+            {
+              "name": "page",
+              "description": "The current page of the pagination",
+              "label": "optional",
+              "type": "int32",
+              "longType": "int32",
+              "fullType": "int32",
+              "ismap": false,
+              "isoneof": true,
+              "oneofdecl": "_page",
+              "defaultValue": ""
+            },
+            {
+              "name": "size",
+              "description": "The page size of the pagination",
+              "label": "optional",
+              "type": "int32",
+              "longType": "int32",
+              "fullType": "int32",
+              "ismap": false,
+              "isoneof": true,
+              "oneofdecl": "_size",
+              "defaultValue": ""
+            },
+            {
+              "name": "query",
+              "description": "The search query",
+              "label": "optional",
+              "type": "string",
+              "longType": "string",
+              "fullType": "string",
+              "ismap": false,
+              "isoneof": true,
+              "oneofdecl": "_query",
+              "defaultValue": ""
+            },
+            {
+              "name": "type",
+              "description": "The app type filter",
+              "label": "optional",
+              "type": "AppType",
+              "longType": "AppType",
+              "fullType": "agntcy.identity.platform.v1alpha1.AppType",
+              "ismap": false,
+              "isoneof": true,
+              "oneofdecl": "_type",
+              "defaultValue": ""
+            }
+          ]
+        },
+        {
+          "name": "ListAppsResponse",
+          "longName": "ListAppsResponse",
+          "fullName": "agntcy.identity.platform.v1alpha1.ListAppsResponse",
+          "description": "",
+          "hasExtensions": false,
+          "hasFields": true,
+          "hasOneofs": true,
+          "extensions": [],
+          "fields": [
+            {
+              "name": "apps",
+              "description": "A list of Apps.",
+              "label": "repeated",
+              "type": "App",
+              "longType": "App",
+              "fullType": "agntcy.identity.platform.v1alpha1.App",
+              "ismap": false,
+              "isoneof": false,
+              "oneofdecl": "",
+              "defaultValue": ""
+            },
+            {
+              "name": "pagination",
+              "description": "Pagination response.",
+              "label": "optional",
+              "type": "PagedResponse",
+              "longType": "agntcy.identity.platform.shared.v1alpha1.PagedResponse",
+              "fullType": "agntcy.identity.platform.shared.v1alpha1.PagedResponse",
+              "ismap": false,
+              "isoneof": true,
+              "oneofdecl": "_pagination",
+              "defaultValue": ""
+            }
+          ]
+        },
+        {
+          "name": "UpdateAppRequest",
+          "longName": "UpdateAppRequest",
+          "fullName": "agntcy.identity.platform.v1alpha1.UpdateAppRequest",
+          "description": "",
+          "hasExtensions": false,
+          "hasFields": true,
+          "hasOneofs": false,
+          "extensions": [],
+          "fields": [
+            {
+              "name": "app_id",
+              "description": "App Id to update.",
+              "label": "",
+              "type": "string",
+              "longType": "string",
+              "fullType": "string",
+              "ismap": false,
+              "isoneof": false,
+              "oneofdecl": "",
+              "defaultValue": ""
+            },
+            {
               "name": "app",
               "description": "App parameters to update.",
               "label": "",
@@ -570,612 +954,6 @@
                   ]
                 }
               }
-            }
-          ]
-        }
-      ]
-    },
-    {
-      "name": "agntcy/identity/platform/v1alpha1/auth.proto",
-      "description": "",
-      "package": "agntcy.identity.platform.v1alpha1",
-      "hasEnums": false,
-      "hasExtensions": false,
-      "hasMessages": true,
-      "hasServices": false,
-      "enums": [],
-      "extensions": [],
-      "messages": [
-        {
-          "name": "Session",
-          "longName": "Session",
-          "fullName": "agntcy.identity.platform.v1alpha1.Session",
-          "description": "Identity Platform Session",
-          "hasExtensions": false,
-          "hasFields": true,
-          "hasOneofs": true,
-          "extensions": [],
-          "fields": [
-            {
-=======
-              "name": "issuer",
-              "description": "https://www.w3.org/TR/vc-data-model/#issuer",
-              "label": "optional",
-              "type": "string",
-              "longType": "string",
-              "fullType": "string",
-              "ismap": false,
-              "isoneof": true,
-              "oneofdecl": "_issuer",
-              "defaultValue": ""
-            },
-            {
-              "name": "credential_subject",
-              "description": "https://www.w3.org/TR/vc-data-model/#credential-subject",
-              "label": "optional",
-              "type": "BadgeClaims",
-              "longType": "BadgeClaims",
-              "fullType": "agntcy.identity.platform.v1alpha1.BadgeClaims",
-              "ismap": false,
-              "isoneof": true,
-              "oneofdecl": "_credential_subject",
-              "defaultValue": ""
-            },
-            {
->>>>>>> 46fd0890
-              "name": "id",
-              "description": "https://www.w3.org/TR/vc-data-model/#identifiers",
-              "label": "optional",
-              "type": "string",
-              "longType": "string",
-              "fullType": "string",
-              "ismap": false,
-              "isoneof": true,
-              "oneofdecl": "_id",
-              "defaultValue": ""
-            },
-            {
-              "name": "issuance_date",
-              "description": "https://www.w3.org/TR/vc-data-model/#issuance-date",
-              "label": "optional",
-              "type": "string",
-              "longType": "string",
-              "fullType": "string",
-              "ismap": false,
-              "isoneof": true,
-              "oneofdecl": "_issuance_date",
-              "defaultValue": ""
-            },
-            {
-              "name": "expiration_date",
-              "description": "https://www.w3.org/TR/vc-data-model/#expiration",
-              "label": "optional",
-              "type": "string",
-              "longType": "string",
-              "fullType": "string",
-              "ismap": false,
-              "isoneof": true,
-              "oneofdecl": "_expiration_date",
-              "defaultValue": ""
-            },
-            {
-              "name": "credential_schema",
-              "description": "https://www.w3.org/TR/vc-data-model-2.0/#data-schemas",
-              "label": "repeated",
-              "type": "CredentialSchema",
-              "longType": "CredentialSchema",
-              "fullType": "agntcy.identity.platform.v1alpha1.CredentialSchema",
-              "ismap": false,
-              "isoneof": false,
-              "oneofdecl": "",
-              "defaultValue": ""
-            },
-            {
-              "name": "proof",
-              "description": "https://w3id.org/security#proof",
-              "label": "optional",
-              "type": "Proof",
-              "longType": "Proof",
-              "fullType": "agntcy.identity.platform.v1alpha1.Proof",
-              "ismap": false,
-              "isoneof": true,
-              "oneofdecl": "_proof",
-              "defaultValue": ""
-            }
-          ]
-        }
-      ],
-      "services": []
-    },
-    {
-      "name": "agntcy/identity/platform/v1alpha1/app_service.proto",
-      "description": "",
-      "package": "agntcy.identity.platform.v1alpha1",
-      "hasEnums": false,
-      "hasExtensions": false,
-      "hasMessages": true,
-      "hasServices": true,
-      "enums": [],
-      "extensions": [],
-      "messages": [
-        {
-          "name": "AppTypeCountEntry",
-          "longName": "AppTypeCountEntry",
-          "fullName": "agntcy.identity.platform.v1alpha1.AppTypeCountEntry",
-          "description": "",
-          "hasExtensions": false,
-          "hasFields": true,
-          "hasOneofs": false,
-          "extensions": [],
-          "fields": [
-            {
-              "name": "key",
-              "description": "The type of the App",
-              "label": "",
-              "type": "AppType",
-              "longType": "AppType",
-              "fullType": "agntcy.identity.platform.v1alpha1.AppType",
-              "ismap": false,
-              "isoneof": false,
-              "oneofdecl": "",
-              "defaultValue": ""
-            },
-            {
-              "name": "value",
-              "description": "The count of apps of the given type",
-              "label": "",
-              "type": "int64",
-              "longType": "int64",
-              "fullType": "int64",
-              "ismap": false,
-              "isoneof": false,
-              "oneofdecl": "",
-              "defaultValue": ""
-            }
-          ]
-        },
-        {
-          "name": "CreateAppRequest",
-          "longName": "CreateAppRequest",
-          "fullName": "agntcy.identity.platform.v1alpha1.CreateAppRequest",
-          "description": "",
-          "hasExtensions": false,
-          "hasFields": true,
-          "hasOneofs": false,
-          "extensions": [],
-          "fields": [
-            {
-              "name": "app",
-              "description": "The App to create.",
-              "label": "",
-              "type": "App",
-              "longType": "App",
-              "fullType": "agntcy.identity.platform.v1alpha1.App",
-              "ismap": false,
-              "isoneof": false,
-              "oneofdecl": "",
-              "defaultValue": ""
-            }
-          ]
-        },
-        {
-          "name": "DeleteAppRequest",
-          "longName": "DeleteAppRequest",
-          "fullName": "agntcy.identity.platform.v1alpha1.DeleteAppRequest",
-          "description": "",
-          "hasExtensions": false,
-          "hasFields": true,
-          "hasOneofs": false,
-          "extensions": [],
-          "fields": [
-            {
-              "name": "app_id",
-              "description": "App Id to delete.",
-              "label": "",
-              "type": "string",
-              "longType": "string",
-              "fullType": "string",
-              "ismap": false,
-              "isoneof": false,
-              "oneofdecl": "",
-              "defaultValue": ""
-            }
-          ]
-        },
-        {
-          "name": "GetAppRequest",
-          "longName": "GetAppRequest",
-          "fullName": "agntcy.identity.platform.v1alpha1.GetAppRequest",
-          "description": "",
-          "hasExtensions": false,
-          "hasFields": true,
-          "hasOneofs": false,
-          "extensions": [],
-          "fields": [
-            {
-              "name": "app_id",
-              "description": "App Id to get.",
-              "label": "",
-              "type": "string",
-              "longType": "string",
-              "fullType": "string",
-              "ismap": false,
-              "isoneof": false,
-              "oneofdecl": "",
-              "defaultValue": ""
-            }
-          ]
-        },
-        {
-          "name": "GetAppsCountRequest",
-          "longName": "GetAppsCountRequest",
-          "fullName": "agntcy.identity.platform.v1alpha1.GetAppsCountRequest",
-          "description": "",
-          "hasExtensions": false,
-          "hasFields": false,
-          "hasOneofs": false,
-          "extensions": [],
-          "fields": []
-        },
-        {
-          "name": "GetAppsCountResponse",
-          "longName": "GetAppsCountResponse",
-          "fullName": "agntcy.identity.platform.v1alpha1.GetAppsCountResponse",
-          "description": "",
-          "hasExtensions": false,
-          "hasFields": true,
-          "hasOneofs": false,
-          "extensions": [],
-          "fields": [
-            {
-              "name": "counts",
-              "description": "The apps count per app type",
-              "label": "repeated",
-              "type": "AppTypeCountEntry",
-              "longType": "AppTypeCountEntry",
-              "fullType": "agntcy.identity.platform.v1alpha1.AppTypeCountEntry",
-              "ismap": false,
-              "isoneof": false,
-              "oneofdecl": "",
-              "defaultValue": ""
-            }
-          ]
-        },
-        {
-          "name": "GetBadgeRequest",
-          "longName": "GetBadgeRequest",
-          "fullName": "agntcy.identity.platform.v1alpha1.GetBadgeRequest",
-          "description": "",
-          "hasExtensions": false,
-          "hasFields": true,
-          "hasOneofs": false,
-          "extensions": [],
-          "fields": [
-            {
-              "name": "app_id",
-              "description": "App Id to get the badge for.",
-              "label": "",
-              "type": "string",
-              "longType": "string",
-              "fullType": "string",
-              "ismap": false,
-              "isoneof": false,
-              "oneofdecl": "",
-              "defaultValue": ""
-            }
-          ]
-        },
-        {
-          "name": "ListAppsRequest",
-          "longName": "ListAppsRequest",
-          "fullName": "agntcy.identity.platform.v1alpha1.ListAppsRequest",
-          "description": "",
-          "hasExtensions": false,
-          "hasFields": true,
-          "hasOneofs": true,
-          "extensions": [],
-          "fields": [
-            {
-              "name": "page",
-              "description": "The current page of the pagination",
-              "label": "optional",
-              "type": "int32",
-              "longType": "int32",
-              "fullType": "int32",
-              "ismap": false,
-              "isoneof": true,
-              "oneofdecl": "_page",
-              "defaultValue": ""
-            },
-            {
-              "name": "size",
-              "description": "The page size of the pagination",
-              "label": "optional",
-              "type": "int32",
-              "longType": "int32",
-              "fullType": "int32",
-              "ismap": false,
-              "isoneof": true,
-              "oneofdecl": "_size",
-              "defaultValue": ""
-            },
-            {
-              "name": "query",
-              "description": "The search query",
-              "label": "optional",
-              "type": "string",
-              "longType": "string",
-              "fullType": "string",
-              "ismap": false,
-              "isoneof": true,
-              "oneofdecl": "_query",
-              "defaultValue": ""
-            },
-            {
-              "name": "type",
-              "description": "The app type filter",
-              "label": "optional",
-              "type": "AppType",
-              "longType": "AppType",
-              "fullType": "agntcy.identity.platform.v1alpha1.AppType",
-              "ismap": false,
-              "isoneof": true,
-              "oneofdecl": "_type",
-              "defaultValue": ""
-            }
-          ]
-        },
-        {
-<<<<<<< HEAD
-          "name": "TokenRequest",
-          "longName": "TokenRequest",
-          "fullName": "agntcy.identity.platform.v1alpha1.TokenRequest",
-=======
-          "name": "ListAppsResponse",
-          "longName": "ListAppsResponse",
-          "fullName": "agntcy.identity.platform.v1alpha1.ListAppsResponse",
-          "description": "",
-          "hasExtensions": false,
-          "hasFields": true,
-          "hasOneofs": true,
-          "extensions": [],
-          "fields": [
-            {
-              "name": "apps",
-              "description": "A list of Apps.",
-              "label": "repeated",
-              "type": "App",
-              "longType": "App",
-              "fullType": "agntcy.identity.platform.v1alpha1.App",
-              "ismap": false,
-              "isoneof": false,
-              "oneofdecl": "",
-              "defaultValue": ""
-            },
-            {
-              "name": "pagination",
-              "description": "Pagination response.",
-              "label": "optional",
-              "type": "PagedResponse",
-              "longType": "agntcy.identity.platform.shared.v1alpha1.PagedResponse",
-              "fullType": "agntcy.identity.platform.shared.v1alpha1.PagedResponse",
-              "ismap": false,
-              "isoneof": true,
-              "oneofdecl": "_pagination",
-              "defaultValue": ""
-            }
-          ]
-        },
-        {
-          "name": "UpdateAppRequest",
-          "longName": "UpdateAppRequest",
-          "fullName": "agntcy.identity.platform.v1alpha1.UpdateAppRequest",
->>>>>>> 46fd0890
-          "description": "",
-          "hasExtensions": false,
-          "hasFields": true,
-          "hasOneofs": false,
-          "extensions": [],
-          "fields": [
-            {
-              "name": "app_id",
-              "description": "App Id to update.",
-              "label": "",
-              "type": "string",
-              "longType": "string",
-              "fullType": "string",
-              "ismap": false,
-              "isoneof": false,
-              "oneofdecl": "",
-              "defaultValue": ""
-            },
-            {
-              "name": "app",
-              "description": "App parameters to update.",
-              "label": "",
-              "type": "App",
-              "longType": "App",
-              "fullType": "agntcy.identity.platform.v1alpha1.App",
-              "ismap": false,
-              "isoneof": false,
-              "oneofdecl": "",
-              "defaultValue": ""
-            }
-          ]
-        }
-      ],
-      "services": [
-        {
-          "name": "AppService",
-          "longName": "AppService",
-          "fullName": "agntcy.identity.platform.v1alpha1.AppService",
-          "description": "AppService manages apps.",
-          "methods": [
-            {
-              "name": "ListApps",
-              "description": "List Apps.",
-              "requestType": "ListAppsRequest",
-              "requestLongType": "ListAppsRequest",
-              "requestFullType": "agntcy.identity.platform.v1alpha1.ListAppsRequest",
-              "requestStreaming": false,
-              "responseType": "ListAppsResponse",
-              "responseLongType": "ListAppsResponse",
-              "responseFullType": "agntcy.identity.platform.v1alpha1.ListAppsResponse",
-              "responseStreaming": false,
-              "options": {
-                "google.api.http": {
-                  "rules": [
-                    {
-                      "method": "GET",
-                      "pattern": "/v1alpha1/apps"
-                    }
-                  ]
-                }
-              }
-            },
-            {
-              "name": "GetAppsCount",
-              "description": "Get apps count per type.",
-              "requestType": "GetAppsCountRequest",
-              "requestLongType": "GetAppsCountRequest",
-              "requestFullType": "agntcy.identity.platform.v1alpha1.GetAppsCountRequest",
-              "requestStreaming": false,
-              "responseType": "GetAppsCountResponse",
-              "responseLongType": "GetAppsCountResponse",
-              "responseFullType": "agntcy.identity.platform.v1alpha1.GetAppsCountResponse",
-              "responseStreaming": false,
-              "options": {
-                "google.api.http": {
-                  "rules": [
-                    {
-                      "method": "GET",
-                      "pattern": "/v1alpha1/apps/all/count"
-                    }
-                  ]
-                }
-              }
-            },
-            {
-              "name": "GetApp",
-              "description": "Get App by id",
-              "requestType": "GetAppRequest",
-              "requestLongType": "GetAppRequest",
-              "requestFullType": "agntcy.identity.platform.v1alpha1.GetAppRequest",
-              "requestStreaming": false,
-              "responseType": "App",
-              "responseLongType": "App",
-              "responseFullType": "agntcy.identity.platform.v1alpha1.App",
-              "responseStreaming": false,
-              "options": {
-                "google.api.http": {
-                  "rules": [
-                    {
-                      "method": "GET",
-                      "pattern": "/v1alpha1/apps/{app_id}"
-                    }
-                  ]
-                }
-              }
-            },
-            {
-              "name": "CreateApp",
-              "description": "Create a new App.",
-              "requestType": "CreateAppRequest",
-              "requestLongType": "CreateAppRequest",
-              "requestFullType": "agntcy.identity.platform.v1alpha1.CreateAppRequest",
-              "requestStreaming": false,
-              "responseType": "App",
-              "responseLongType": "App",
-              "responseFullType": "agntcy.identity.platform.v1alpha1.App",
-              "responseStreaming": false,
-              "options": {
-                "google.api.http": {
-                  "rules": [
-                    {
-                      "method": "POST",
-                      "pattern": "/v1alpha1/apps",
-                      "body": "app"
-                    }
-                  ]
-                }
-              }
-<<<<<<< HEAD
-            }
-          ]
-        }
-      ]
-    },
-    {
-      "name": "agntcy/identity/platform/v1alpha1/badge.proto",
-      "description": "",
-      "package": "agntcy.identity.platform.v1alpha1",
-      "hasEnums": true,
-      "hasExtensions": false,
-      "hasMessages": true,
-      "hasServices": false,
-      "enums": [
-        {
-          "name": "BadgeType",
-          "longName": "BadgeType",
-          "fullName": "agntcy.identity.platform.v1alpha1.BadgeType",
-          "description": "The content of the Credential.\nMultiple content types can be supported: AgentBadge, etc.",
-          "values": [
-            {
-              "name": "BADGE_TYPE_UNSPECIFIED",
-              "number": "0",
-              "description": "Unspecified Content Type."
-            },
-            {
-              "name": "BADGE_TYPE_AGENT_BADGE",
-              "number": "1",
-              "description": "AgentBadge Content Type.\nThe Agent content representation following a defined schema\nOASF: https://schema.oasf.agntcy.org/schema/objects/agent\nGoogle A2A: https://github.com/google/A2A/blob/main/specification/json/a2a.json"
-=======
-            },
-            {
-              "name": "UpdateApp",
-              "description": "Update an App.",
-              "requestType": "UpdateAppRequest",
-              "requestLongType": "UpdateAppRequest",
-              "requestFullType": "agntcy.identity.platform.v1alpha1.UpdateAppRequest",
-              "requestStreaming": false,
-              "responseType": "App",
-              "responseLongType": "App",
-              "responseFullType": "agntcy.identity.platform.v1alpha1.App",
-              "responseStreaming": false,
-              "options": {
-                "google.api.http": {
-                  "rules": [
-                    {
-                      "method": "PATCH",
-                      "pattern": "/v1alpha1/apps/{app_id}",
-                      "body": "app"
-                    }
-                  ]
-                }
-              }
-            },
-            {
-              "name": "DeleteApp",
-              "description": "Delete an existing App.",
-              "requestType": "DeleteAppRequest",
-              "requestLongType": "DeleteAppRequest",
-              "requestFullType": "agntcy.identity.platform.v1alpha1.DeleteAppRequest",
-              "requestStreaming": false,
-              "responseType": "Empty",
-              "responseLongType": ".google.protobuf.Empty",
-              "responseFullType": "google.protobuf.Empty",
-              "responseStreaming": false,
-              "options": {
-                "google.api.http": {
-                  "rules": [
-                    {
-                      "method": "DELETE",
-                      "pattern": "/v1alpha1/apps/{app_id}"
-                    }
-                  ]
-                }
-              }
->>>>>>> 46fd0890
             },
             {
               "name": "GetBadge",
@@ -1215,54 +993,6 @@
       "extensions": [],
       "messages": [
         {
-          "name": "Device",
-          "longName": "Device",
-          "fullName": "agntcy.identity.platform.v1alpha1.Device",
-          "description": "Devices used for user approval",
-          "hasExtensions": false,
-          "hasFields": true,
-          "hasOneofs": true,
-          "extensions": [],
-          "fields": [
-            {
-              "name": "id",
-              "description": "A unique identifier for the Device.",
-              "label": "optional",
-              "type": "string",
-              "longType": "string",
-              "fullType": "string",
-              "ismap": false,
-              "isoneof": true,
-              "oneofdecl": "_id",
-              "defaultValue": ""
-            },
-            {
-              "name": "user_id",
-              "description": "User ID associated with the Device.",
-              "label": "optional",
-              "type": "string",
-              "longType": "string",
-              "fullType": "string",
-              "ismap": false,
-              "isoneof": true,
-              "oneofdecl": "_user_id",
-              "defaultValue": ""
-            },
-            {
-              "name": "subscription_token",
-              "description": "Subscription Token for the Device.",
-              "label": "optional",
-              "type": "string",
-              "longType": "string",
-              "fullType": "string",
-              "ismap": false,
-              "isoneof": true,
-              "oneofdecl": "_subscription_token",
-              "defaultValue": ""
-            }
-          ]
-        },
-        {
           "name": "Session",
           "longName": "Session",
           "fullName": "agntcy.identity.platform.v1alpha1.Session",
@@ -1509,42 +1239,6 @@
               "type": "string",
               "longType": "string",
               "fullType": "string",
-              "ismap": false,
-              "isoneof": false,
-              "oneofdecl": "",
-              "defaultValue": ""
-            }
-          ]
-        },
-        {
-          "name": "RegisterDeviceRequest",
-          "longName": "RegisterDeviceRequest",
-          "fullName": "agntcy.identity.platform.v1alpha1.RegisterDeviceRequest",
-          "description": "",
-          "hasExtensions": false,
-          "hasFields": true,
-          "hasOneofs": false,
-          "extensions": [],
-          "fields": [
-            {
-              "name": "user_token",
-              "description": "The User context in the form of an id or access token.\nMandatory for User Approval Flows.",
-              "label": "",
-              "type": "string",
-              "longType": "string",
-              "fullType": "string",
-              "ismap": false,
-              "isoneof": false,
-              "oneofdecl": "",
-              "defaultValue": ""
-            },
-            {
-              "name": "device",
-              "description": "The device information to register.",
-              "label": "",
-              "type": "Device",
-              "longType": "Device",
-              "fullType": "agntcy.identity.platform.v1alpha1.Device",
               "ismap": false,
               "isoneof": false,
               "oneofdecl": "",
@@ -1691,28 +1385,6 @@
                     {
                       "method": "POST",
                       "pattern": "/v1alpha1/auth/ext_authz"
-                    }
-                  ]
-                }
-              }
-            },
-            {
-              "name": "RegisterDevice",
-              "description": "Register new user device for approval flow",
-              "requestType": "RegisterDeviceRequest",
-              "requestLongType": "RegisterDeviceRequest",
-              "requestFullType": "agntcy.identity.platform.v1alpha1.RegisterDeviceRequest",
-              "requestStreaming": false,
-              "responseType": "Empty",
-              "responseLongType": ".google.protobuf.Empty",
-              "responseFullType": "google.protobuf.Empty",
-              "responseStreaming": false,
-              "options": {
-                "google.api.http": {
-                  "rules": [
-                    {
-                      "method": "POST",
-                      "pattern": "/v1alpha1/auth/register_device"
                     }
                   ]
                 }

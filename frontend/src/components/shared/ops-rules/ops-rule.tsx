--- conflicted
+++ resolved
@@ -30,13 +30,6 @@
     onClose?.();
   }, [onClose]);
 
-<<<<<<< HEAD
-  // if ((isError || !policy || !rule) && !isAdd) {
-  //   return;
-  // }
-
-=======
->>>>>>> dc44693a
   if (isLoading) {
     return (
       <Modal open={open} onClose={handleCloseModal} maxWidth="md" fullWidth>

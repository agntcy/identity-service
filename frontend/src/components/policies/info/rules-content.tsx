--- conflicted
+++ resolved
@@ -4,23 +4,7 @@
  */
 
 import {Card, CardContent} from '@/components/ui/card';
-<<<<<<< HEAD
-import {
-  Accordion,
-  Divider,
-  EmptyState,
-  GeneralSize,
-  MenuItem,
-  Pagination,
-  Table,
-  Tag,
-  TagStatus,
-  Tooltip,
-  Typography
-} from '@outshift/spark-design';
-=======
 import {Accordion, Divider, EmptyState, GeneralSize, MenuItem, Pagination, Table, Tag, TagStatus, Typography} from '@outshift/spark-design';
->>>>>>> e1883a1e
 import {useCallback, useState} from 'react';
 import {Policy, Rule, RuleAction} from '@/types/api/policy';
 import {Separator} from '@/components/ui/separator';

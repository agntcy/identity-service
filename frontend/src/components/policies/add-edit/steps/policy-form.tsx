--- conflicted
+++ resolved
@@ -133,16 +133,8 @@
                               );
                             }
                             return (
-<<<<<<< HEAD
-                              <div className="mb-[2px]">
-                                <Tag
-                                  size={GeneralSize.Small}
-                                  icon={optionAgenticServices.find((option) => option.value === select)?.icon}
-                                >
-=======
                               <div className="mt-[1px]">
                                 <Tag size={GeneralSize.Small} icon={optionAgenticServices.find((option) => option.value === select)?.icon}>
->>>>>>> 52f51cc5
                                   {optionAgenticServices.find((option) => option.value === select)?.label}
                                 </Tag>
                               </div>

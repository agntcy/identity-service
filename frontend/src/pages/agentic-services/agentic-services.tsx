--- conflicted
+++ resolved
@@ -32,20 +32,10 @@
     <BasePage
       title="Agentic Services"
       rightSideItems={
-<<<<<<< HEAD
-        <div className="flex gap-4 items-center">
-          <Link
-            to={PATHS.agenticServices.verifyIdentity.base}
-            onClick={() => analyticsTrack('CLICK_NAVIGATION_VERIFY_IDENTITY')}
-          >
-            <Button startIcon={<CheckIcon className="w-4 h-4" />} variant="secondary" sx={{fontWeight: '600 !important'}}>
-              Verify Identity
-=======
         !isEmptyIdp && (
           <Link to={PATHS.agenticServices.add} onClick={() => analyticsTrack('CLICK_NAVIGATION_ADD_AGENTIC_SERVICE')}>
             <Button startIcon={<PlusIcon className="w-4 h-4" />} variant="primary" sx={{fontWeight: '600 !important'}}>
               Add Agentic Service
->>>>>>> ca326745
             </Button>
           </Link>
         )

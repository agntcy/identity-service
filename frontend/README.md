--- conflicted
+++ resolved
@@ -185,7 +185,6 @@
 
 **Important**: Remove any `<place-holder>` text and update all URLs, email addresses, and company information to match your actual application requirements.
 
-<<<<<<< HEAD
 ### 5. Generate PWA Assets (Logo Setup)
 
 > **⚠️ IMPORTANT**  
@@ -205,8 +204,6 @@
 > **📝 NOTE**  
 > Make sure you have your custom logo as `public/logo.svg` before running this command.
 
-=======
->>>>>>> cbc79c47
 ### 6. Start Development Server
 
 ```bash
